# GnomeDDC

GnomeDDC is a native Libadwaita interface for [ddcutil](https://www.ddcutil.com/) that
lets you control external monitor settings such as brightness, contrast, and input
sources directly from GNOME. The application is written with GTK 4 / Libadwaita and
is designed to run seamlessly on Wayland systems with an X11 fallback, making it an
excellent fit for Fedora 41–43.

## Features

- Discover all DDC/CI capable displays using `ddcutil`
- Adjust brightness and contrast with smooth, Adwaita-styled sliders
- Switch between available input sources when supported by the monitor
- Responsive, asynchronous UI that avoids blocking the GNOME Shell
<<<<<<< HEAD
- Quick refresh button to rescan displays without restarting the app
=======
>>>>>>> f74c4d51
- Built with modern Libadwaita widgets and follows GNOME’s Human Interface Guidelines

## Requirements

- Fedora 41 or newer (other Wayland-based distributions should also work)
- Python 3.11+
- `ddcutil` command line tool installed and accessible to the user
- GTK 4, Libadwaita, and PyGObject libraries

## Running from source

```bash
pip install --user .
gnomeddc
```

While running the app you may increase verbosity by passing `-v` (info) or `-vv` (debug).

<<<<<<< HEAD
## AppImage build

The repository includes a lightweight AppImage wrapper that keeps the Python sources
and desktop metadata together so you can test the application without installing the
package system-wide. Build it with:

```bash
./tools/build_appimage.sh
```

This generates `dist/GnomeDDC-x86_64.AppImage`, which you can run directly:

```bash
chmod +x dist/GnomeDDC-x86_64.AppImage
./dist/GnomeDDC-x86_64.AppImage
```

The AppImage expects the host system to provide Python 3, GTK 4, Libadwaita, PyGObject,
and `ddcutil`, which are already available on Fedora Workstation installs.

## Packaging for Copr

The repository includes RPM packaging metadata that matches Copr expectations. Build
an SRPM locally with:

```bash
sudo dnf install python3-build rpmdevtools
./tools/build_srpm.sh
```

The script creates both the source archive and an SRPM in `dist/`. Upload the SRPM to
your Copr project, or trigger a Git-based Copr build by pointing to
`packaging/gnomeddc.spec` as the spec file. The spec installs the desktop entry,
Libadwaita icon, and Python package so the resulting RPM is ready to publish.

=======
>>>>>>> f74c4d51
## Developing

The `gnomeddc` package is organised as a modern Python project that uses GTK 4 and
Libadwaita. All long-running `ddcutil` calls are executed in worker threads so the UI
remains responsive. The project aims to provide a GNOME-first experience compared to
Qt-based alternatives.
<|MERGE_RESOLUTION|>--- conflicted
+++ resolved
@@ -12,10 +12,6 @@
 - Adjust brightness and contrast with smooth, Adwaita-styled sliders
 - Switch between available input sources when supported by the monitor
 - Responsive, asynchronous UI that avoids blocking the GNOME Shell
-<<<<<<< HEAD
-- Quick refresh button to rescan displays without restarting the app
-=======
->>>>>>> f74c4d51
 - Built with modern Libadwaita widgets and follows GNOME’s Human Interface Guidelines
 
 ## Requirements
@@ -34,44 +30,6 @@
 
 While running the app you may increase verbosity by passing `-v` (info) or `-vv` (debug).
 
-<<<<<<< HEAD
-## AppImage build
-
-The repository includes a lightweight AppImage wrapper that keeps the Python sources
-and desktop metadata together so you can test the application without installing the
-package system-wide. Build it with:
-
-```bash
-./tools/build_appimage.sh
-```
-
-This generates `dist/GnomeDDC-x86_64.AppImage`, which you can run directly:
-
-```bash
-chmod +x dist/GnomeDDC-x86_64.AppImage
-./dist/GnomeDDC-x86_64.AppImage
-```
-
-The AppImage expects the host system to provide Python 3, GTK 4, Libadwaita, PyGObject,
-and `ddcutil`, which are already available on Fedora Workstation installs.
-
-## Packaging for Copr
-
-The repository includes RPM packaging metadata that matches Copr expectations. Build
-an SRPM locally with:
-
-```bash
-sudo dnf install python3-build rpmdevtools
-./tools/build_srpm.sh
-```
-
-The script creates both the source archive and an SRPM in `dist/`. Upload the SRPM to
-your Copr project, or trigger a Git-based Copr build by pointing to
-`packaging/gnomeddc.spec` as the spec file. The spec installs the desktop entry,
-Libadwaita icon, and Python package so the resulting RPM is ready to publish.
-
-=======
->>>>>>> f74c4d51
 ## Developing
 
 The `gnomeddc` package is organised as a modern Python project that uses GTK 4 and
