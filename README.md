# GnomeDDC

GnomeDDC is a native Libadwaita interface for [ddcutil](https://www.ddcutil.com/) that
lets you control external monitor settings such as brightness, contrast, and input
sources directly from GNOME. The application is written with GTK 4 / Libadwaita and
is designed to run seamlessly on Wayland systems with an X11 fallback, making it an
excellent fit for Fedora 41–43.

## Features

- Discover all DDC/CI capable displays using `ddcutil`
- Adjust brightness and contrast with smooth, Adwaita-styled sliders
- Switch between available input sources when supported by the monitor
- Responsive, asynchronous UI that avoids blocking the GNOME Shell
<<<<<<< HEAD
- Quick refresh button to rescan displays without restarting the app
=======
>>>>>>> d1701e84
- Built with modern Libadwaita widgets and follows GNOME’s Human Interface Guidelines

## Requirements

- Fedora 41 or newer (other Wayland-based distributions should also work)
- Python 3.11+
- `ddcutil` command line tool installed and accessible to the user
- GTK 4, Libadwaita, and PyGObject libraries

## Running from source

```bash
pip install --user .
gnomeddc
```

While running the app you may increase verbosity by passing `-v` (info) or `-vv` (debug).

## Developing

The `gnomeddc` package is organised as a modern Python project that uses GTK 4 and
Libadwaita. All long-running `ddcutil` calls are executed in worker threads so the UI
remains responsive. The project aims to provide a GNOME-first experience compared to
Qt-based alternatives.
<|MERGE_RESOLUTION|>--- conflicted
+++ resolved
@@ -12,10 +12,6 @@
 - Adjust brightness and contrast with smooth, Adwaita-styled sliders
 - Switch between available input sources when supported by the monitor
 - Responsive, asynchronous UI that avoids blocking the GNOME Shell
-<<<<<<< HEAD
-- Quick refresh button to rescan displays without restarting the app
-=======
->>>>>>> d1701e84
 - Built with modern Libadwaita widgets and follows GNOME’s Human Interface Guidelines
 
 ## Requirements
